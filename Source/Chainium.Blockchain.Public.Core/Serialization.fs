﻿namespace Chainium.Blockchain.Public.Core

open System
open System.Text
open Chainium.Common
open Chainium.Blockchain.Common
open Chainium.Blockchain.Public.Core.DomainTypes
open Chainium.Blockchain.Public.Core.Dtos
open Newtonsoft.Json
open Newtonsoft.Json.Converters
open Newtonsoft.Json.Linq

module Serialization =
    let stringToBytes (str : string) =
        Encoding.UTF8.GetBytes(str)

    let bytesToString (bytes : byte[]) =
        Encoding.UTF8.GetString(bytes)

<<<<<<< HEAD
    let deserializeSignedTx (signedTx : string) : Result<SignedTx, AppErrors> =
        match signedTx.Split(";") with
        | [| rawTx; signaturePartR; signaturePartS |] ->
            Ok {
                RawTx = Convert.FromBase64String(rawTx)
                Signature = 
                    { 
                      R = signaturePartR |> Convert.FromBase64String
                      S = signaturePartS |> Convert.FromBase64String 
                      V = [| byte 0 |] 
                    }
            }
        | _ -> Error [AppError "SignedTx is expected to have three parts separated by a semicolon ';'."]

    let objToString (data : obj) =
        match data with
        | :? string as s -> s
        | _ -> ""

    let private transactionFromToken<'T> transactionType (token : JToken) =
        {
            ActionType = transactionType
            ActionData = token.ToObject<'T>()
        } |> box
    
    let tokenValue tokenName (jObject:JObject) = 
        let token = ref (JValue("") :> JToken)
        let isValid = jObject.TryGetValue(tokenName, StringComparison.OrdinalIgnoreCase, token)
        match isValid with
        | true -> 
           token.Value
           |> Some
        | false -> None
    
    let private actionsMap = 
        [
            "ChxTransfer",fun trType token -> transactionFromToken<ChxTransferTxActionDto> trType token;
            "EquityTransfer",fun trType token ->transactionFromToken<EquityTransferTxActionDto> trType token
        ] |> Map.ofList
    
    let private transactionsConverter = { 
        new CustomCreationConverter<TxActionDto>() with
        override this.Create objectType =
            failwith "NotImplemented"
        
        override this.ReadJson ((reader : JsonReader), (objectType : Type), (existingValue : obj), (serializer : JsonSerializer)) =
            let jObject = JObject.Load(reader)
            
            let actionType = tokenValue "ActionType" jObject

            match actionType with
            | None -> null
            | Some transactionType ->
                if transactionType.HasValues then
                    null
                else
                    let realType = transactionType.Value<string>()
                    let map = actionsMap.TryFind(realType)
                    let actionData = tokenValue "ActionData" jObject
                    match map with
                    | Some expr -> expr realType actionData.Value
                    | None ->
                        {
                            ActionType = realType
                            ActionData = 
                                match actionData with
                                | None -> null
                                | Some x -> x.ToString()
                        } |> box            
    }


=======
>>>>>>> 8a0d3d11
    let deserializeTx (rawTx : byte[]) : Result<TxDto, AppErrors> =
        let deserialize str = JsonConvert.DeserializeObject<TxDto>(str, transactionsConverter)

        try
            rawTx
                |> bytesToString
                |> deserialize
                |> Ok
        with
        | ex ->  
          let appError = 
            ex.AllMessagesAndStackTraces
            |> AppError

          [appError]
          |> Error

    let serializeTx (txDto : TxDto) =
        txDto
        |> JsonConvert.SerializeObject
        |> stringToBytes
        |> Ok<|MERGE_RESOLUTION|>--- conflicted
+++ resolved
@@ -17,20 +17,7 @@
     let bytesToString (bytes : byte[]) =
         Encoding.UTF8.GetString(bytes)
 
-<<<<<<< HEAD
-    let deserializeSignedTx (signedTx : string) : Result<SignedTx, AppErrors> =
-        match signedTx.Split(";") with
-        | [| rawTx; signaturePartR; signaturePartS |] ->
-            Ok {
-                RawTx = Convert.FromBase64String(rawTx)
-                Signature = 
-                    { 
-                      R = signaturePartR |> Convert.FromBase64String
-                      S = signaturePartS |> Convert.FromBase64String 
-                      V = [| byte 0 |] 
-                    }
-            }
-        | _ -> Error [AppError "SignedTx is expected to have three parts separated by a semicolon ';'."]
+
 
     let objToString (data : obj) =
         match data with
@@ -90,8 +77,6 @@
     }
 
 
-=======
->>>>>>> 8a0d3d11
     let deserializeTx (rawTx : byte[]) : Result<TxDto, AppErrors> =
         let deserialize str = JsonConvert.DeserializeObject<TxDto>(str, transactionsConverter)
 
